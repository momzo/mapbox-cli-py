--- conflicted
+++ resolved
@@ -2,10 +2,6 @@
 Main click group for CLI
 """
 
-<<<<<<< HEAD
-from collections import defaultdict
-=======
->>>>>>> 168a1df5
 import logging
 import os
 import sys
@@ -25,21 +21,12 @@
 
 
 def read_config(cfg):
-<<<<<<< HEAD
     parser = configparser.ConfigParser()
     parser.read(cfg)
     rv = {}
     for section in parser.sections():
         for key, value in parser.items(section):
             rv['{0}.{1}'.format(section, key)] = value
-=======
-    parser = configparser.RawConfigParser()
-    parser.read([cfg])
-    rv = {}
-    for section in parser.sections():
-        for key, value in parser.items(section):
-            rv['%s.%s' % (section, key)] = value
->>>>>>> 168a1df5
     return rv
 
 
@@ -49,14 +36,8 @@
 @click.version_option(version=mapboxcli.__version__, message='%(version)s')
 @cligj.verbose_opt
 @cligj.quiet_opt
-<<<<<<< HEAD
 @click.option('--access-token', help="Your Mapbox access token.")
 @click.option('--config', '-c', type=click.Path(resolve_path=True),
-=======
-@click.option('--access-token', envvar='MAPBOX_ACCESS_TOKEN',
-              help="Your Mapbox access token.")
-@click.option('--config', '-c', type=click.Path(),
->>>>>>> 168a1df5
               default=os.path.join(click.get_app_dir('mapbox'), 'mapbox.ini'),
               help="Config file")
 @click.pass_context
@@ -77,16 +58,6 @@
       $ mapbox ...
 
     """
-<<<<<<< HEAD
-=======
-    cfg = read_config(config)
-    if verbose or quiet:
-        verbosity = verbose - quiet
-    else:
-        verbosity = int(cfg.get('mapbox.verbosity', 0))
-    access_token = access_token or cfg.get('mapbox.access-token')
-    configure_logging(verbosity)
->>>>>>> 168a1df5
     ctx.obj = {}
     ctx.obj['cfg'] = read_config(config)
     ctx.default_map = ctx.obj['cfg']
